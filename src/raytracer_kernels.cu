#include <fstream>
#include <iostream>
#include <iomanip>
#include <chrono>
#include <cmath>
#include <vector>
#include <algorithm>

#include <curand_kernel.h>
#include <float.h>

using Int = unsigned long long;
const Int Atomic_reduce_const = (Int)(-1LL);

// using Int = unsigned int;
// const Int Atomic_reduce_const = (Int)(-1);

// using Float = double;
// const Float Float_epsilon = DBL_EPSILON;
// constexpr int block_size = 768;
// constexpr int grid_size = 64;

using Float = float;
const Float Float_epsilon = FLT_EPSILON;
constexpr int block_size = 512;
constexpr int grid_size = 64;

struct Vector
{
    Float x;
    Float y;
    Float z;

};

static inline __device__
Vector operator*(const Vector v, const Float s) { return Vector{s*v.x, s*v.y, s*v.z}; }
static inline __device__
Vector operator*(const Float s, const Vector v) { return Vector{s*v.x, s*v.y, s*v.z}; }
static inline __device__
Vector operator-(const Vector v1, const Vector v2) { return Vector{v1.x-v2.x, v1.y-v2.y, v1.z-v2.z}; }
static inline __device__
Vector operator+(const Vector v1, const Vector v2) { return Vector{v1.x+v2.x, v1.y+v2.y, v1.z+v2.z}; }


struct Optics_ext
{
    Float gas;
    Float cloud;
};

struct Optics_scat
{
    Float ssa;
    Float asy;
};



__device__
Vector cross(const Vector v1, const Vector v2)
{
    return Vector{
            v1.y*v2.z - v1.z*v2.y,
            v1.z*v2.x - v1.x*v2.z,
            v1.x*v2.y - v1.y*v2.x};
}


__device__
Float dot(const Vector v1, const Vector v2)
{
    return v1.x*v2.x + v1.y*v2.y + v1.z*v1.z;
}

__device__
Float norm(const Vector v) { return sqrt(v.x*v.x + v.y*v.y + v.z*v.z); }


__device__
Vector normalize(const Vector v)
{
    const Float length = norm(v);
    return Vector{ v.x/length, v.y/length, v.z/length};
}

enum class Photon_kind { Direct, Diffuse };

struct Photon
{
    Vector position;
    Vector direction;
    Photon_kind kind;
};


__device__
Float pow2(const Float d) { return d*d; }


#define cuda_safe_call(ans) { gpu_assert((ans), __FILE__, __LINE__); }

inline void gpu_assert(cudaError_t code, const char *file, int line, bool abort=true)
{
    if (code != cudaSuccess)
    {
        fprintf(stderr,"CUDA_SAFE_CALL: %s %s %d\n", cudaGetErrorString(code), file, line);
        if (abort) exit(code);
    }
}


template<typename T>
T* allocate_gpu(const int length)
{
    T* data_ptr = nullptr;
    cuda_safe_call(cudaMalloc((void **) &data_ptr, length*sizeof(T)));

    return data_ptr;
}


template<typename T>
void free_gpu(T*& data_ptr)
{
    cuda_safe_call(cudaFree(data_ptr));
    data_ptr = nullptr;
}


template<typename T>
void copy_to_gpu(T* gpu_data, const T* cpu_data, const int length)
{
    cuda_safe_call(cudaMemcpy(gpu_data, cpu_data, length*sizeof(T), cudaMemcpyHostToDevice));
}


template<typename T>
void copy_from_gpu(T* cpu_data, const T* gpu_data, const int length)
{
    cuda_safe_call(cudaMemcpy(cpu_data, gpu_data, length*sizeof(T), cudaMemcpyDeviceToHost));
}


__device__
Float rayleigh(const Float random_number)
{
    const Float q = Float(4.)*random_number - Float(2.);
    const Float d = Float(1.) + pow2(q);
    const Float u = pow(-q + sqrt(d), Float(1./3.));
    return u - Float(1.)/u;
}


__device__
Float henyey(const Float g, const Float random_number)
{
    const Float a = pow2(Float(1.) - pow2(g));
    const Float b = Float(2.)*g*pow2(Float(2.)*random_number*g + Float(1.) - g);
    const Float c = -g/Float(2.) - Float(1.)/(Float(2.)*g);
    return Float(-1.)*(a/b) - c;
}


__device__
Float sample_tau(const Float random_number)
{
    // Prevent log(0) possibility.
    return Float(-1.)*log(-random_number + Float(1.) + Float_epsilon);
}


__device__
inline int float_to_int(const float s_size, const float ds, const int ntot_max)
{
    const int ntot = static_cast<int>(s_size / ds);
    return ntot < ntot_max ? ntot : ntot_max-1;
}

__device__
inline void reset_photon(
        Photon& photon, Int& photons_shot, Int* __restrict__ const toa_down_count,
        const unsigned int random_number_x, const unsigned int random_number_y,
        const Float x_size, const Float y_size, const Float z_size,
        const Float dx_grid, const Float dy_grid, const Float dz_grid,
        const Float dir_x, const Float dir_y, const float dir_z,
        const bool generation_completed,
        const int itot, const int jtot)
{
    if (!generation_completed)
    {
        const int i = random_number_x / static_cast<unsigned int>((1ULL << 32) / itot);
        const int j = random_number_y / static_cast<unsigned int>((1ULL << 32) / jtot);

        photon.position.x = x_size * random_number_x / (1ULL << 32);
        photon.position.y = y_size * random_number_y / (1ULL << 32);
        photon.position.z = z_size;

        photon.direction.x = dir_x;
        photon.direction.y = dir_y;
        photon.direction.z = dir_z;

        photon.kind = Photon_kind::Direct;

        const int ij = i + j*itot;
        atomicAdd(&toa_down_count[ij], 1);
    }
}


template<typename T>
struct Random_number_generator
{
    __device__ Random_number_generator(unsigned int tid)
    {
        curand_init(tid, tid, 0, &state);
    }

    __device__ T operator()();

    curandState state;
};


template<>
__device__ double Random_number_generator<double>::operator()()
{
    return 1. - curand_uniform_double(&state);
}


template<>
__device__ float Random_number_generator<float>::operator()()
{
    return 1.f - curand_uniform(&state);
}


struct Quasi_random_number_generator_2d
{
    __device__ Quasi_random_number_generator_2d(
            curandDirectionVectors32_t* vectors, unsigned int* constants, unsigned int offset)
    {
        curand_init(vectors[0], constants[0], offset, &state_x);
        curand_init(vectors[1], constants[1], offset, &state_y);
    }

    __device__ unsigned int x() { return curand(&state_x); }
    __device__ unsigned int y() { return curand(&state_y); }

    curandStateScrambledSobol32_t state_x;
    curandStateScrambledSobol32_t state_y;
};


__device__
inline void write_photon_out(Int* field_out, Int& photons_shot, const Int inc)
{
    photons_shot += inc;
    atomicAdd(field_out, 1);
}

__global__
void cloud_mask_kernel(
    const Optics_scat* __restrict__ ssa_asy,
    Int* __restrict__ cloud_mask_v,
    Float* __restrict__ cloud_dims,
    const Float dz_grid,
    const int itot, const int jtot, const int ktot)
{
    const int k = blockDim.x * blockIdx.x + threadIdx.x;
    if (k < ktot)
    {
        cloud_mask_v[k] = 0;
        for (int j=0; j<jtot; ++j)
            for (int i=0; i<jtot; ++i)
            {
                const int ijk = i + j*itot + k*jtot*itot;
                if (ssa_asy[ijk].asy > 0)
                {
                    cloud_mask_v[k] = 1;
                    return;
                }
            }
    }
    __syncthreads();
    if (k==0)
    {
        for (int i=0; i<ktot; ++i)
            if (cloud_mask_v[i]==1)
            {
                cloud_dims[0] = i*dz_grid;
                return;
            }
    }
    if (k==1)
    {
        for (int i=ktot; i>0; --i)
            if (cloud_mask_v[i]==1)
            {
                cloud_dims[1] = (i+1)*dz_grid;
                return;
            }
    }
}

__global__
void ray_tracer_kernel(
        const Int photons_to_shoot,
        Photon* __restrict__ photons,
        Int* __restrict__ toa_down_count,
        Int* __restrict__ toa_up_count,
        Int* __restrict__ surface_down_direct_count,
        Int* __restrict__ surface_down_diffuse_count,
        Int* __restrict__ surface_up_count,
        Int* __restrict__ atmos_direct_count,
        Int* __restrict__ atmos_diffuse_count,
        const Optics_ext* __restrict__ k_ext, const Optics_scat* __restrict__ ssa_asy,
        const Float k_ext_null_cld, const Float k_ext_null_gas,
        const Float surface_albedo,
        const Float x_size, const Float y_size, const Float z_size,
        const Float dx_grid, const Float dy_grid, const Float dz_grid,
        const Float dir_x, const Float dir_y, const Float dir_z,
        const int itot, const int jtot, const int ktot,
        curandDirectionVectors32_t* qrng_vectors, unsigned int* qrng_constants,
        const Float* __restrict__ cloud_dims)
{
    const int n = blockDim.x * blockIdx.x + threadIdx.x;

    Random_number_generator<Float> rng(n);
    Quasi_random_number_generator_2d qrng(qrng_vectors, qrng_constants, n * photons_to_shoot);

    const Float cloud_min = cloud_dims[0];
    const Float cloud_max = cloud_dims[1];
    const Float s_min = x_size * Float_epsilon;

    // Set up the initial photons.
    const bool completed = false;
    Int photons_shot = 0;

    reset_photon(
            photons[n], photons_shot, toa_down_count,
            qrng.x(), qrng.y(),
            x_size, y_size, z_size,
            dx_grid, dy_grid, dz_grid,
            dir_x, dir_y, dir_z,
            completed,
            itot, jtot);

    Float tau;
    bool surface_exit = false;
    bool toa_exit = false;
    bool transition = false;


    while (photons_shot < photons_to_shoot)
    {

        const bool photon_generation_completed = (photons_shot == photons_to_shoot - 1);
        const bool photon_in_cloud = (photons[n].position.z >= cloud_min && photons[n].position.z <= cloud_max);

        const Float k_ext_null = photon_in_cloud ? k_ext_null_cld : k_ext_null_gas;

        if (!transition)
            tau = sample_tau(rng());

        const Float dn = max(Float_epsilon, sample_tau(rng()) / k_ext_null);
        Float dx = photons[n].direction.x * dn;
        Float dy = photons[n].direction.y * dn;
        Float dz = photons[n].direction.z * dn;

        surface_exit = false;
        toa_exit = false;
        transition = false;

        if (photon_in_cloud)
        {
            const double fac = (photons[n].direction.z > 0) ? (cloud_max-photons[n].position.z) / dz : (cloud_min - photons[n].position.z) / dz;

            if (fac < 1)
            {
                dx *= fac;
                dy *= fac;
                dz *= fac;

<<<<<<< HEAD
                if (photons[n].position.z == cloud_min)
                    if (photons[n].direction.z < 0)
                        photons[n].position.z -= s_min;

                if (photons[n].position.z == cloud_max)
                    if (photons[n].direction.z > 0)
                        photons[n].position.z += s_min;
            }
        }
        // photon above cloud layer, but about to cross it!
        else if (photons[n].position.z > cloud_max && photons[n].position.z + dz <= cloud_max)
=======
                transition = true;

                if ( (photons[n].position.z == cloud_min) && (photons[n].direction.z < 0) )
                    photons[n].position.z -= s_min;
                
                if ( (photons[n].position.z == cloud_max) && (photons[n].direction.z > 0) )
                    photons[n].position.z += s_min;
            }
        }
        // photon above cloud layer, but about to cross it! 
        else if ( (photons[n].position.z > cloud_max) && (photons[n].position.z + dz <= cloud_max) )
>>>>>>> a123ccca
        {
            const Float fac = std::abs((photons[n].position.z - cloud_max) / dz);
            dx *= fac;
            dy *= fac;
            dz *= fac;

            transition = true;
        }

        // photon below cloud layer, but about to cross it! (if "constant_gas" is enabled)
        else if (photons[n].position.z < cloud_min && photons[n].position.z + dz >= cloud_min)
        {
            const Float fac = std::abs((photons[n].position.z - cloud_min) / dz);
            dx *= fac;
            dy *= fac;
            dz *= fac;

            transition = true;
        }

        if ((photons[n].position.z + dz) <= Float(0.))
        {
            const Float fac = abs(photons[n].position.z / dz);
            dx *= fac;
            dy *= fac;
            dz *= fac;

            surface_exit = true;
        }
        else if ((photons[n].position.z + dz) >= z_size)
        {
            const Float fac = abs((z_size - photons[n].position.z) / dz);
            dx *= fac;
            dy *= fac;
            dz *= fac;

            toa_exit = true;
        }

        photons[n].position.x += dx;
        photons[n].position.y += dy;
        photons[n].position.z += dz;

        // Cyclic boundary condition in x.
        photons[n].position.x = fmod(photons[n].position.x, x_size);
        if (photons[n].position.x < Float(0.))
            photons[n].position.x += x_size;

        // Cyclic boundary condition in y.
        photons[n].position.y = fmod(photons[n].position.y, y_size);
        if (photons[n].position.y < Float(0.))
            photons[n].position.y += y_size;

        // Handle the surface and top exits.
        const int i = float_to_int(photons[n].position.x, dx_grid, itot);
        const int j = float_to_int(photons[n].position.y, dy_grid, jtot);
        const int ij = i + j*itot;

        if (surface_exit)
        {
            if (photons[n].kind == Photon_kind::Direct)
                write_photon_out(&surface_down_direct_count[ij], photons_shot, 1);
            else if (photons[n].kind == Photon_kind::Diffuse)
                write_photon_out(&surface_down_diffuse_count[ij], photons_shot, 1);

            // Surface scatter if smaller than albedo, otherwise absorb
            if (rng() <= surface_albedo)
            {
                write_photon_out(&surface_up_count[ij], photons_shot, Atomic_reduce_const);

                const Float mu_surface = sqrt(rng());
                const Float azimuth_surface = Float(2.*M_PI)*rng();

                photons[n].direction.x = mu_surface*sin(azimuth_surface);
                photons[n].direction.y = mu_surface*cos(azimuth_surface);
                photons[n].direction.z = sqrt(Float(1.) - mu_surface*mu_surface + Float_epsilon);
                photons[n].kind = Photon_kind::Diffuse;
            }
            else
            {
                reset_photon(
                        photons[n], photons_shot, toa_down_count,
                        qrng.x(), qrng.y(),
                        x_size, y_size, z_size,
                        dx_grid, dy_grid, dz_grid,
                        dir_x, dir_y, dir_z,
                        photon_generation_completed,
                        itot, jtot);
            }
        }
        else if (toa_exit)
        {
            write_photon_out(&toa_up_count[ij], photons_shot, 1);

            reset_photon(
                    photons[n], photons_shot, toa_down_count,
                    qrng.x(), qrng.y(),
                    x_size, y_size, z_size,
                    dx_grid, dy_grid, dz_grid,
                    dir_x, dir_y, dir_z,
                    photon_generation_completed,
                    itot, jtot);
        }
        else if (transition)
        {
            tau -= dn * k_ext_null;
        }
        else
        {
            // Calculate the 3D index.
            const int k = float_to_int(photons[n].position.z, dz_grid, ktot);
            const int ijk = i + j*itot + k*itot*jtot;

            // Handle the action.
            const Float random_number = rng();

            // Null collision.
            if (random_number >= ((k_ext[ijk].gas + k_ext[ijk].cloud) / k_ext_null))
            {
            }
            // Scattering.
            else if (random_number <= ssa_asy[ijk].ssa * (k_ext[ijk].gas + k_ext[ijk].cloud) / k_ext_null)
            {
                const bool cloud_scatter = rng() < k_ext[ijk].cloud / (k_ext[ijk].gas + k_ext[ijk].cloud);

                const Float cos_scat = cloud_scatter ? henyey(ssa_asy[ijk].asy, rng()) : rayleigh(rng());
                const Float sin_scat = sqrt(Float(1.) - cos_scat*cos_scat + Float_epsilon);

                Vector t1{Float(0.), Float(0.), Float(0.)};
                if (fabs(photons[n].direction.x) < fabs(photons[n].direction.y))
                {
                    if (fabs(photons[n].direction.x) < fabs(photons[n].direction.z))
                        t1.x = Float(1.);
                    else
                        t1.z = Float(1.);
                }
                else
                {
                    if (fabs(photons[n].direction.y) < fabs(photons[n].direction.z))
                        t1.y = Float(1.);
                    else
                        t1.z = Float(1.);
                }
                t1 = normalize(t1 - photons[n].direction*dot(t1, photons[n].direction));
                Vector t2 = cross(photons[n].direction, t1);

                const Float phi = Float(2.*M_PI)*rng();

                photons[n].direction = cos_scat*photons[n].direction
                        + sin_scat*(sin(phi)*t1 + cos(phi)*t2);

                photons[n].kind = Photon_kind::Diffuse;
            }
            // Absorption.
            else
            {
                if (photons[n].kind == Photon_kind::Direct)
                    write_photon_out(&atmos_direct_count[ijk], photons_shot, 1);
                else
                    write_photon_out(&atmos_diffuse_count[ijk], photons_shot, 1);

                reset_photon(
                        photons[n], photons_shot, toa_down_count,
                        qrng.x(), qrng.y(),
                        x_size, y_size, z_size,
                        dx_grid, dy_grid, dz_grid,
                        dir_x, dir_y, dir_z,
                        photon_generation_completed,
                        itot, jtot);
            }
        }
    }
}<|MERGE_RESOLUTION|>--- conflicted
+++ resolved
@@ -383,31 +383,17 @@
                 dy *= fac;
                 dz *= fac;
 
-<<<<<<< HEAD
-                if (photons[n].position.z == cloud_min)
-                    if (photons[n].direction.z < 0)
-                        photons[n].position.z -= s_min;
-
-                if (photons[n].position.z == cloud_max)
-                    if (photons[n].direction.z > 0)
-                        photons[n].position.z += s_min;
-            }
-        }
-        // photon above cloud layer, but about to cross it!
-        else if (photons[n].position.z > cloud_max && photons[n].position.z + dz <= cloud_max)
-=======
                 transition = true;
 
                 if ( (photons[n].position.z == cloud_min) && (photons[n].direction.z < 0) )
                     photons[n].position.z -= s_min;
-                
+
                 if ( (photons[n].position.z == cloud_max) && (photons[n].direction.z > 0) )
                     photons[n].position.z += s_min;
             }
         }
-        // photon above cloud layer, but about to cross it! 
+        // photon above cloud layer, but about to cross it!
         else if ( (photons[n].position.z > cloud_max) && (photons[n].position.z + dz <= cloud_max) )
->>>>>>> a123ccca
         {
             const Float fac = std::abs((photons[n].position.z - cloud_max) / dz);
             dx *= fac;
